.. ---------------------------------------------------------------------------
.. Copyright 2016-2018 Intel Corporation
..
.. Licensed under the Apache License, Version 2.0 (the "License");
.. you may not use this file except in compliance with the License.
.. You may obtain a copy of the License at
..
..      http://www.apache.org/licenses/LICENSE-2.0
..
.. Unless required by applicable law or agreed to in writing, software
.. distributed under the License is distributed on an "AS IS" BASIS,
.. WITHOUT WARRANTIES OR CONDITIONS OF ANY KIND, either express or implied.
.. See the License for the specific language governing permissions and
.. limitations under the License.
.. ---------------------------------------------------------------------------

Intel AI NLP Architect
######################

| **Release:**  |version|
| **Date:**     |today|

"""""""""""""""""""""""

The Intel AI NLP Architect is a repository for models exploring the state of the
art deep learning techniques for natural language processing and natural
language understanding. It is intended to be a space to promote research and
collaboration.

The library includes our past and ongoing NLP research efforts as part of Intel AI Lab.

- Brief library :doc:`overview <overview>`
- :doc:`Installation <installation>` instructions


.. toctree::
   :hidden:
   :maxdepth: 1
   :caption: NLP Architect

   overview.rst
   installation.rst

.. toctree::
   :hidden:
   :maxdepth: 1
   :caption: NLP/NLU Components

   np2vec.rst
   chunker.rst
   intent.rst
   np_segmentation.rst
   bist_parser.rst

.. toctree::
   :hidden:
   :maxdepth: 1
   :caption: Models

   reading_comprehension.rst
   memn2n.rst
   kvmemn2n.rst
<<<<<<< HEAD
   word_sense.rst
=======
   bist.rst
   spacy_bist.rst

>>>>>>> bac57b3f

.. toctree::
  :hidden:
  :maxdepth: 1
  :caption: For Developers

  developer_guide.rst
  writing_tests.rst

.. toctree::
   :hidden:
   :maxdepth: 1
   :caption: Full API

   api.rst<|MERGE_RESOLUTION|>--- conflicted
+++ resolved
@@ -51,6 +51,8 @@
    intent.rst
    np_segmentation.rst
    bist_parser.rst
+   spacy_bist.rst
+   word_sense.rst
 
 .. toctree::
    :hidden:
@@ -60,13 +62,7 @@
    reading_comprehension.rst
    memn2n.rst
    kvmemn2n.rst
-<<<<<<< HEAD
-   word_sense.rst
-=======
-   bist.rst
-   spacy_bist.rst
 
->>>>>>> bac57b3f
 
 .. toctree::
   :hidden:
