--- conflicted
+++ resolved
@@ -20,9 +20,9 @@
 from __future__ import absolute_import
 
 import io
-import os
 import posixpath
 import zipfile
+import os
 from os import walk, path
 
 import requests
@@ -37,7 +37,7 @@
         url (str): url to download from
         sourcefile (str): file to download from url
         destfile (str): save path
-        totalsz (`int`, optional): total size of file
+        totalsz (:obj:`int`, optional): total size of file
     """
     req = requests.get(posixpath.join(url, sourcefile),
                        stream=True)
@@ -74,12 +74,6 @@
     z.close()
 
 
-<<<<<<< HEAD
-def validate(*args):
-    """
-    Validate all arguments are of correct type and in correct range.
-
-=======
 def walk_directory(directory):
     """Iterates a directory's text files and their contents."""
     for dir_path, _, filenames in walk(directory):
@@ -95,7 +89,6 @@
 def validate(*args):
     """
     Validate all arguments are of correct type and in correct range.
->>>>>>> f4aed23b
     Args:
         *args (tuple of tuples): Each tuple represents an argument validation like so:
         Option 1 - With range check:
@@ -116,12 +109,6 @@
                 raise ValueError
 
 
-<<<<<<< HEAD
-def sanitize_path(path):
-    s_path = os.path.normpath('/' + path).lstrip('/')
-    assert len(s_path) < 255
-    return s_path
-=======
 def validate_filepath(str_arg):
     """
     validate an input string argument
@@ -185,4 +172,9 @@
             # handle case using default value\relative paths
             input_path = path.join(path.dirname(__file__), input_path)
     return input_path
->>>>>>> f4aed23b
+
+
+def sanitize_path(path):
+    s_path = os.path.normpath('/' + path).lstrip('/')
+    assert len(s_path) < 255
+    return s_path