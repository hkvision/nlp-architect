# ******************************************************************************
# Copyright 2017-2018 Intel Corporation
#
# Licensed under the Apache License, Version 2.0 (the "License");
# you may not use this file except in compliance with the License.
# You may obtain a copy of the License at
#
#     http://www.apache.org/licenses/LICENSE-2.0
#
# Unless required by applicable law or agreed to in writing, software
# distributed under the License is distributed on an "AS IS" BASIS,
# WITHOUT WARRANTIES OR CONDITIONS OF ANY KIND, either express or implied.
# See the License for the specific language governing permissions and
# limitations under the License.
# ******************************************************************************
import argparse
import gzip
import io
import json
import os
import posixpath
import re
import sys
import zipfile
from os import PathLike, makedirs, remove
from pathlib import Path
from urllib.parse import urlparse

import requests
from tqdm import tqdm

from nlp_architect.utils.generic import license_prompt


def download_unlicensed_file(url, sourcefile, destfile, totalsz=None):
    """
    Download the file specified by the given URL.

    Args:
        url (str): url to download from
        sourcefile (str): file to download from url
        destfile (str): save path
        totalsz (:obj:`int`, optional): total size of file
    """
    req = requests.get(posixpath.join(url, sourcefile),
                       stream=True)

    chunksz = 1024 ** 2
    if totalsz is None:
        if "Content-length" in req.headers:
            totalsz = int(req.headers["Content-length"])
            nchunks = totalsz // chunksz
        else:
            print("Unable to determine total file size.")
            nchunks = None
    else:
        nchunks = totalsz // chunksz

    print("Downloading file to: {}".format(destfile))
    with open(destfile, 'wb') as f:
        for data in tqdm(req.iter_content(chunksz), total=nchunks, unit="MB", file=sys.stdout):
            f.write(data)
    print("Download Complete")


def uncompress_file(filepath: str or os.PathLike, outpath='.'):
    """
    Unzip a file to the same location of filepath
    uses decompressing algorithm by file extension

    Args:
        filepath (str): path to file
        outpath (str): path to extract to
    """
    filepath = str(filepath)
    if filepath.endswith('.zip'):
        with zipfile.ZipFile(filepath) as z:
            z.extractall(outpath)
    elif filepath.endswith('.gz'):
        if os.path.isdir(outpath):
            raise ValueError('output path for gzip must be a file')
        with gzip.open(filepath, 'rb') as fp:
            file_content = fp.read()
        with open(outpath, 'wb') as fp:
            fp.write(file_content)
    else:
        raise ValueError('Unsupported archive provided. Method supports only .zip/.gz files.')


def gzip_str(g_str):
    """
    Transform string to GZIP coding

    Args:
        g_str (str): string of data

    Returns:
        GZIP bytes data
    """
    compressed_str = io.BytesIO()
    with gzip.GzipFile(fileobj=compressed_str, mode='w') as file_out:
        file_out.write((json.dumps(g_str).encode()))
    bytes_obj = compressed_str.getvalue()
    return bytes_obj


def check_directory_and_create(dir_path):
    """
    Check if given directory exists, create if not.

    Args:
        dir_path (str): path to directory
    """
    if not os.path.exists(dir_path):
        os.makedirs(dir_path)


def walk_directory(directory, verbose=False):
    """Iterates a directory's text files and their contents."""
    for dir_path, _, filenames in os.walk(directory):
        for filename in filenames:
            file_path = os.path.join(dir_path, filename)
            if os.path.isfile(file_path) and not filename.startswith('.'):
                with io.open(file_path, 'r', encoding='utf-8') as file:
                    if verbose:
                        print('Reading {}'.format(filename))
                    doc_text = file.read()
                    yield filename, doc_text


def validate(*args):
    """
    Validate all arguments are of correct type and in correct range.
    Args:
        *args (tuple of tuples): Each tuple represents an argument validation like so:
        Option 1 - With range check:
            (arg, class, min_val, max_val)
        Option 2 - Without range check:
            (arg, class)
        If class is a tuple of type objects check if arg is an instance of any of the types.
        To allow a None valued argument, include type(None) in class.
        To disable lower or upper bound check, set min_val or max_val to None, respectively.
        If arg has the len attribute (such as string), range checks are performed on its length.
    """
    for arg in args:
        arg_val = arg[0]
        arg_type = (arg[1],) if isinstance(arg[1], type) else arg[1]
        if not isinstance(arg_val, arg_type):
            raise TypeError('Expected type {}'.format(' or '.join([t.__name__ for t in arg_type])))
        if arg_val is not None and len(arg) >= 4:
            name = 'of ' + arg[4] if len(arg) == 5 else ''
            arg_min = arg[2]
            arg_max = arg[3]
            if hasattr(arg_val, '__len__'):
                val = 'Length'
                num = len(arg_val)
            else:
                val = 'Value'
                num = arg_val
            if arg_min is not None and num < arg_min:
                raise ValueError('{} {} must be greater or equal to {}'.format(val, name, arg_min))
            if arg_max is not None and num >= arg_max:
                raise ValueError('{} {} must be less than {}'.format(val, name, arg_max))


def validate_existing_filepath(arg):
    """Validates an input argument is a path string to an existing file."""
    validate((arg, str, 0, 255))
    if not os.path.isfile(arg):
        raise ValueError("{0} does not exist.".format(arg))
    return arg


def validate_existing_directory(arg):
    """Validates an input argument is a path string to an existing directory."""
    arg = os.path.abspath(arg)
    validate((arg, str, 0, 255))
    if not os.path.isdir(arg):
        raise ValueError("{0} does not exist".format(arg))
    return arg


def validate_existing_path(arg):
    """Validates an input argument is a path string to an existing file or directory."""
    arg = os.path.abspath(arg)
    validate((arg, str, 0, 255))
    if not os.path.exists(arg):
        raise ValueError("{0} does not exist".format(arg))
    return arg


def validate_parent_exists(arg):
    """Validates an input argument is a path string, and its parent directory exists."""
    arg = os.path.abspath(arg)
    dir_arg = os.path.dirname(os.path.abspath(arg))
    if validate_existing_directory(dir_arg):
        return arg
    return None


def valid_path_append(path, *args):
    """
    Helper to validate passed path directory and append any subsequent
    filename arguments.

    Arguments:
        path (str): Initial filesystem path.  Should expand to a valid
                    directory.
        *args (list, optional): Any filename or path suffices to append to path
                                for returning.
        Returns:
            (list, str): path prepended list of files from args, or path alone if
                     no args specified.
    Raises:
        ValueError: if path is not a valid directory on this filesystem.
    """
    full_path = os.path.expanduser(path)
    res = []
    if not os.path.exists(full_path):
        os.makedirs(full_path)
    if not os.path.isdir(full_path):
        raise ValueError("path: {0} is not a valid directory".format(path))
    for suffix_path in args:
        res.append(os.path.join(full_path, suffix_path))
    if len(res) == 0:
        return path
    if len(res) == 1:
        return res[0]
    return res


def sanitize_path(path):
    s_path = os.path.normpath('/' + path).lstrip('/')
    assert len(s_path) < 255
    return s_path


def check(validator):
    class CustomAction(argparse.Action):
        def __call__(self, parser, namespace, values, option_string=None):
            validator(values)
            setattr(namespace, self.dest, values)

    return CustomAction


def check_size(min_size=None, max_size=None):
    class CustomAction(argparse.Action):
        def __call__(self, parser, namespace, values, option_string=None):
            validate((values, self.type, min_size, max_size, self.dest))
            setattr(namespace, self.dest, values)

    return CustomAction


def validate_proxy_path(arg):
    """Validates an input argument is a valid proxy path or None"""
    proxy_validation_regex = re.compile(
        r'^(?:http|ftp)s?://'  # http:// or https://
        r'(?:(?:[A-Z0-9](?:[A-Z0-9-]{0,61}[A-Z0-9])?\.)+(?:[A-Z]{2,6}\.?|[A-Z0-9-]{2,}\.?)|'
        r'localhost|'  # localhost...
        r'\d{1,3}\.\d{1,3}\.\d{1,3}\.\d{1,3})'  # ...or ip
        r'(?::\d+)?'  # optional port
        r'(?:/?|[/?]\S+)$', re.IGNORECASE)
    if arg is not None and re.match(proxy_validation_regex, arg) is None:
        raise ValueError("{0} is not a valid proxy path".format(arg))
    return arg


def validate_boolean(arg):
    """Validates an input argument of type boolean"""
    if arg.lower() not in ['true', 'false']:
        raise argparse.ArgumentTypeError('expected true | false argument')
    return arg.lower() == "true"


def load_json_file(file_path):
    """load a file into a json object"""
    try:
        with open(file_path) as small_file:
            return json.load(small_file)
    except OSError as e:
        print(e)
        print('trying to read file in blocks')
        with open(file_path) as big_file:
            json_string = ''
            while True:
                block = big_file.read(64 * (1 << 20))  # Read 64 MB at a time;
                json_string = json_string + block
                if not block:  # Reached EOF
                    break
            return json.loads(json_string)


def json_dumper(obj):
    """for objects that have members that cant be serialized and implement toJson() method"""
    try:
        return obj.toJson()
    except Exception:
        return obj.__dict__


def load_files_from_path(dir_path, extension='txt'):
    """load all files from given directory (with given extension)"""
    files = [os.path.join(dir_path, f) for f in os.listdir(dir_path)
             if os.path.isfile(os.path.join(dir_path, f)) and f.endswith(extension)]
    files_data = []
    for f in files:
        with open(f) as fp:
            files_data.append(' '.join(map(str.strip, fp.readlines())))
    return files_data


def create_folder(path):
    if path:
        if not os.path.exists(path):
            os.makedirs(path)


def download_unzip(url: str, sourcefile: str, unzipped_path: str or PathLike,
                   license_msg: str = None):
    """Downloads a zip file, extracts it to destination, deletes the zip file. If license_msg is
    supplied, user is prompted for download confirmation."""
    dest_parent = Path(unzipped_path).parent

    if not os.path.exists(unzipped_path):
        if license_msg is None or license_prompt(license_msg, urlparse(url).netloc):
            zip_path = dest_parent / sourcefile
            makedirs(dest_parent, exist_ok=True)
            download_unlicensed_file(url, sourcefile, zip_path)
            print('Unzipping...')
            uncompress_file(zip_path, dest_parent)
            remove(zip_path)
    return unzipped_path


<<<<<<< HEAD
def line_count(file):
    """Utility function for getting number of lines in a text file."""
    count = 0
    with open(file, encoding='utf-8') as f:
        for _ in f:
            count += 1
    return count
=======
def prepare_output_path(output_dir: str, overwrite_output_dir: str):
    """Create output directory or throw error if exists and overwrite_output_dir is false
    """
    if os.path.exists(output_dir) and\
        os.listdir(output_dir) and\
            not overwrite_output_dir:
        raise ValueError(
            "Output directory ({}) already exists and is not empty. Use --overwrite_output_dir "
            "to overcome.".format(output_dir))
    if not os.path.exists(output_dir):
        os.makedirs(output_dir)
>>>>>>> e8d67bff
<|MERGE_RESOLUTION|>--- conflicted
+++ resolved
@@ -334,7 +334,6 @@
     return unzipped_path
 
 
-<<<<<<< HEAD
 def line_count(file):
     """Utility function for getting number of lines in a text file."""
     count = 0
@@ -342,7 +341,7 @@
         for _ in f:
             count += 1
     return count
-=======
+
 def prepare_output_path(output_dir: str, overwrite_output_dir: str):
     """Create output directory or throw error if exists and overwrite_output_dir is false
     """
@@ -353,5 +352,4 @@
             "Output directory ({}) already exists and is not empty. Use --overwrite_output_dir "
             "to overcome.".format(output_dir))
     if not os.path.exists(output_dir):
-        os.makedirs(output_dir)
->>>>>>> e8d67bff
+        os.makedirs(output_dir)